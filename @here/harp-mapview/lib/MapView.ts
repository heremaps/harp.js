--- conflicted
+++ resolved
@@ -1721,7 +1721,6 @@
     }
 
     /**
-<<<<<<< HEAD
      * Look at this meaningful function.
      */
     meaningfulFunction(): string {
@@ -1729,11 +1728,8 @@
     }
 
     /**
-     * Updates the camera and the projections and resets the screen collisions.
-=======
      * Updates the camera and the projections and resets the screen collisions,
      * note, setupCamera must be called before this is called.
->>>>>>> b2734102
      */
     private updateCameras() {
         const { width, height } = this.m_renderer.getSize();
