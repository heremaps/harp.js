--- conflicted
+++ resolved
@@ -10,23 +10,13 @@
     "author": "",
     "private": true,
     "dependencies": {
-<<<<<<< HEAD
-        "@here/harp-map-controls": "^0.2.1",
-        "@here/harp-map-theme": "^0.2.1",
-        "@here/harp-fontcatalog": "^0.1.1",
-        "@here/harp-mapview": "^0.8.1",
-        "@here/harp-mapview-decoder": "^0.3.1",
-        "@here/harp-omv-datasource": "^0.3.1",
-        "three": "^0.102.0"
-=======
         "@here/harp-map-controls": "^0.3.2",
         "@here/harp-map-theme": "^0.3.1",
-        "@here/harp-font-resources": "^0.2.4",
+        "@here/harp-fontcatalog": "^0.1.1",
         "@here/harp-mapview": "^0.9.2",
         "@here/harp-mapview-decoder": "^0.4.2",
         "@here/harp-omv-datasource": "^0.4.2",
         "three": "^0.104.0"
->>>>>>> 977c542e
     },
     "devDependencies": {
         "@types/tween.js": "^16.9.0",
